"""
``df``
======
"""

from falafel.core.plugins import mapper
from falafel.util import parse_table

<<<<<<< HEAD

def parse_df_lines(five_keys, df_content):
    """
    Parse each line in df output.
    - The df output might be separated to two line when the name of the
      filesystem is too long.
      But for a long "Mounted on", the output will not be separated.

    """
    # Parse the header as keys of the inner dict
    header_split = df_content[0].split(None, 5)
    # Update the keys according to the actual names in header line
    if len(header_split) == 6:
        five_keys = header_split[0:5]
    df_ls = {}
    df_out = {}
    is_sep = False
    for line in df_content[1:]:  # [1:] -> Skip the header
        line_splits = line.split()
        if len(line_splits) >= 6:
            # Re-split to avoid this kind of "Mounted on": "VMware Tools"
            line_splits = line.split(None, 5)
            for i, key in enumerate(five_keys):
                df_ls[key] = line_splits[i]
            is_sep = False
        elif len(line_splits) == 1:
            # First line of the separated line
            df_ls[five_keys[0]] = line_splits[0]
            is_sep = True
        elif is_sep and len(line_splits) >= 5:
            # Re-split to avoid this kind of "Mounted on": "VMware Tools"
            line_splits = line.split(None, 4)
            # Last line of the separated line
            for i, key in enumerate(five_keys[1:]):
                df_ls[key] = line_splits[i]
            is_sep = False
        if not is_sep:
            # The last 'Mounted on' is the key
            df_out[line_splits[-1]] = df_ls
            df_ls = {}
    return df_out
=======

def unwrap_content(content):
    prev_line = None
    lines = []
    lines.append(content[0])
    for line in content[1:]:
        if line.startswith(" "):
            prev_line = "{} {}".format(prev_line, line)
        else:
            if prev_line is not None:
                lines.append(prev_line)
            prev_line = line
    lines.append(prev_line)
    return lines
>>>>>>> 652f700c


@mapper('df_-li')
def df_li(context):
    """Parse lines from output of the ``df -li`` command.

    This command displays information about filesystems in terms of inodes.
    The output of the command may visually wrap to limit the total width of
    information displayed on the terminal.

    Typical content of the ``df -li`` command output looks like::

        Filesystem        Inodes  IUsed     IFree IUse% Mounted on
        /dev/mapper/vg_lxcrhel6sat56-lv_root
                         6275072 124955   6150117    2% /
        devtmpfs         1497120    532   1496588    1% /dev
        tmpfs            1499684    331   1499353    1% /dev/shm
        tmpfs            1499684    728   1498956    1% /run
        tmpfs            1499684     16   1499668    1% /sys/fs/cgroup
        /dev/sda3       15728640 180293  15548347    2% /
        tmpfs            1499684     54   1499630    1% /tmp
        /dev/sda2      106954752 298662 106656090    1% /home
        /dev/sda1         128016    429    127587    1% /boot
        tmpfs            1499684      6   1499678    1% /run/user/988
        tmpfs            1499684     15   1499669    1% /run/user/100

    Parameters
    ----------
    context: telemetry.rules.plugins.util.Content
        Context object providing command output content for the ``df -li``
        command as well as metadata about the target system.

    Returns
    -------
    list
        A list of dictionaries containing information about each filesystem
        listed by the ``df -li`` command.

        .. code-block:: python

        [
            { 'Filesystem'    : '/dev/mapper/vg_lxcrhel6sat56-lv_root',
              'Inodes'        : 6275072,
              'IUsed'         : 124955,
              'IFree'         : 6150117,
              'IUse%'         : '2%',
              'Mounted_on'    : '/'},
            { 'Filesystem'    : 'devtmpfs',
              'Inodes'        : 1497120,
              'IUsed'         : 532,
              'IFree'         : 1496588,
              'IUse%'         : '1%',
              'Mounted_on'    : '/dev'}
        ]

    """
<<<<<<< HEAD
    ------------------ Output sample of df -li -------------------------------
    Filesystem        Inodes  IUsed     IFree IUse% Mounted on
    /dev/mapper/vg_lxcrhel6sat56-lv_root
                     6275072 124955 6150117    2% /
    devtmpfs         1497120    532   1496588    1% /dev
    tmpfs            1499684    331   1499353    1% /dev/shm
    tmpfs            1499684    728   1498956    1% /run
    tmpfs            1499684     16   1499668    1% /sys/fs/cgroup
    /dev/sda3       15728640 180293  15548347    2% /
    tmpfs            1499684     54   1499630    1% /tmp
    /dev/sda2      106954752 298662 106656090    1% /home
    /dev/sda1         128016    429    127587    1% /boot
    tmpfs            1499684      6   1499678    1% /run/user/988
    tmpfs            1499684     15   1499669    1% /run/user/100
    ------------------ Output sample of df -li -------------------------------

    Returns a dict where key is the non-repeating 'Mounted on', just like below:
    { "/dev/shm":
        {
            'Filesystem'    : 'tmpfs',
            'Inodes'        : '1499684',
            'IUsed'         : '331',
            'IFree'         : '1499353',
            'IUse%'         : '1%'
        },
    }
    """
    five_keys = ['Filesystem', 'Inodes', 'IUsed', 'IFree', 'IUse%']
    return parse_df_lines(five_keys, context.content)
=======
    context.content[0] = context.content[0].replace("Mounted on", "Mounted_on")
    content = unwrap_content(context.content)
    return parse_table(content)
>>>>>>> 652f700c


@mapper('df_-alP')
def df_alP(context):
    """Parse lines from output of the ``df -alP`` command.

    This command displays information about filesystems in Posix format.

    Typical content of the ``df -alP`` command output looks like::

        Filesystem                           1024-blocks      Used Available Capacity Mounted on
        /dev/mapper/vg_lxcrhel6sat56-lv_root    98571884   4244032  89313940       5% /
        sysfs                                          0         0         0        - /sys
        proc                                           0         0         0        - /proc
        devtmpfs                                 5988480         0   5988480       0% /dev
        securityfs                                     0         0         0        - /sys/kernel/security
        tmpfs                                    5998736    491660   5507076       9% /dev/shm
        devpts                                         0         0         0        - /dev/pts
        tmpfs                                    5998736      1380   5997356       1% /run
        tmpfs                                    5998736         0   5998736       0% /sys/fs/cgroup
        cgroup                                         0         0         0        - /sys/fs/cgroup/systemd

    Parameters
    ----------
    context: telemetry.rules.plugins.util.Content
        Context object providing command output content for the ``df -alP``
        command as well as metadata about the target system.

    Returns
    -------
    list
        A list of dictionaries containing information about each filesystem
        listed by the ``df -alP`` command.

        .. code-block:: python

        [
            {
                'Filesystem'    : 'tmpfs',
                '1024-blocks'   : '5998736',
                'Used'          : '491660',
                'Available'     : '5507076',
                'Capacity'      : '9%'
                'Mounted_on'    : '/dev/shm'
            },
        ]

    """
<<<<<<< HEAD
    ----------------- Output sample of df -alP -------------------------------
    Filesystem                           1024-blocks      Used Available Capacity Mounted on
    /dev/mapper/vg_lxcrhel6sat56-lv_root    98571884   4244032  89313940       5% /
    sysfs                                          0         0         0        - /sys
    proc                                           0         0         0        - /proc
    devtmpfs                                 5988480         0   5988480       0% /dev
    securityfs                                     0         0         0        - /sys/kernel/security
    tmpfs                                    5998736    491660   5507076       9% /dev/shm
    devpts                                         0         0         0        - /dev/pts
    tmpfs                                    5998736      1380   5997356       1% /run
    tmpfs                                    5998736         0   5998736       0% /sys/fs/cgroup
    cgroup                                         0         0         0        - /sys/fs/cgroup/systemd
    ----------------- Output sample of df -alP -------------------------------

    Returns a dict where key is the non-repeating 'Mounted on', just like below:
    { "/dev/shm":
        {
            'Filesystem'    : 'tmpfs',
            '1024-blocks'   : '5998736',
            'Used'          : '491660',
            'Available'     : '5507076',
            'Capacity'      : '9%'
        },
    }
    """
    five_keys = ['Filesystem', '1024-blocks', 'Used', 'Available', 'Capacity']
    return parse_df_lines(five_keys, context.content)
=======
    context.content[0] = context.content[0].replace("Mounted on", "Mounted_on")
    return parse_table(context.content)
>>>>>>> 652f700c
<|MERGE_RESOLUTION|>--- conflicted
+++ resolved
@@ -6,49 +6,6 @@
 from falafel.core.plugins import mapper
 from falafel.util import parse_table
 
-<<<<<<< HEAD
-
-def parse_df_lines(five_keys, df_content):
-    """
-    Parse each line in df output.
-    - The df output might be separated to two line when the name of the
-      filesystem is too long.
-      But for a long "Mounted on", the output will not be separated.
-
-    """
-    # Parse the header as keys of the inner dict
-    header_split = df_content[0].split(None, 5)
-    # Update the keys according to the actual names in header line
-    if len(header_split) == 6:
-        five_keys = header_split[0:5]
-    df_ls = {}
-    df_out = {}
-    is_sep = False
-    for line in df_content[1:]:  # [1:] -> Skip the header
-        line_splits = line.split()
-        if len(line_splits) >= 6:
-            # Re-split to avoid this kind of "Mounted on": "VMware Tools"
-            line_splits = line.split(None, 5)
-            for i, key in enumerate(five_keys):
-                df_ls[key] = line_splits[i]
-            is_sep = False
-        elif len(line_splits) == 1:
-            # First line of the separated line
-            df_ls[five_keys[0]] = line_splits[0]
-            is_sep = True
-        elif is_sep and len(line_splits) >= 5:
-            # Re-split to avoid this kind of "Mounted on": "VMware Tools"
-            line_splits = line.split(None, 4)
-            # Last line of the separated line
-            for i, key in enumerate(five_keys[1:]):
-                df_ls[key] = line_splits[i]
-            is_sep = False
-        if not is_sep:
-            # The last 'Mounted on' is the key
-            df_out[line_splits[-1]] = df_ls
-            df_ls = {}
-    return df_out
-=======
 
 def unwrap_content(content):
     prev_line = None
@@ -63,7 +20,6 @@
             prev_line = line
     lines.append(prev_line)
     return lines
->>>>>>> 652f700c
 
 
 @mapper('df_-li')
@@ -120,41 +76,9 @@
         ]
 
     """
-<<<<<<< HEAD
-    ------------------ Output sample of df -li -------------------------------
-    Filesystem        Inodes  IUsed     IFree IUse% Mounted on
-    /dev/mapper/vg_lxcrhel6sat56-lv_root
-                     6275072 124955 6150117    2% /
-    devtmpfs         1497120    532   1496588    1% /dev
-    tmpfs            1499684    331   1499353    1% /dev/shm
-    tmpfs            1499684    728   1498956    1% /run
-    tmpfs            1499684     16   1499668    1% /sys/fs/cgroup
-    /dev/sda3       15728640 180293  15548347    2% /
-    tmpfs            1499684     54   1499630    1% /tmp
-    /dev/sda2      106954752 298662 106656090    1% /home
-    /dev/sda1         128016    429    127587    1% /boot
-    tmpfs            1499684      6   1499678    1% /run/user/988
-    tmpfs            1499684     15   1499669    1% /run/user/100
-    ------------------ Output sample of df -li -------------------------------
-
-    Returns a dict where key is the non-repeating 'Mounted on', just like below:
-    { "/dev/shm":
-        {
-            'Filesystem'    : 'tmpfs',
-            'Inodes'        : '1499684',
-            'IUsed'         : '331',
-            'IFree'         : '1499353',
-            'IUse%'         : '1%'
-        },
-    }
-    """
-    five_keys = ['Filesystem', 'Inodes', 'IUsed', 'IFree', 'IUse%']
-    return parse_df_lines(five_keys, context.content)
-=======
     context.content[0] = context.content[0].replace("Mounted on", "Mounted_on")
     content = unwrap_content(context.content)
     return parse_table(content)
->>>>>>> 652f700c
 
 
 @mapper('df_-alP')
@@ -203,35 +127,5 @@
         ]
 
     """
-<<<<<<< HEAD
-    ----------------- Output sample of df -alP -------------------------------
-    Filesystem                           1024-blocks      Used Available Capacity Mounted on
-    /dev/mapper/vg_lxcrhel6sat56-lv_root    98571884   4244032  89313940       5% /
-    sysfs                                          0         0         0        - /sys
-    proc                                           0         0         0        - /proc
-    devtmpfs                                 5988480         0   5988480       0% /dev
-    securityfs                                     0         0         0        - /sys/kernel/security
-    tmpfs                                    5998736    491660   5507076       9% /dev/shm
-    devpts                                         0         0         0        - /dev/pts
-    tmpfs                                    5998736      1380   5997356       1% /run
-    tmpfs                                    5998736         0   5998736       0% /sys/fs/cgroup
-    cgroup                                         0         0         0        - /sys/fs/cgroup/systemd
-    ----------------- Output sample of df -alP -------------------------------
-
-    Returns a dict where key is the non-repeating 'Mounted on', just like below:
-    { "/dev/shm":
-        {
-            'Filesystem'    : 'tmpfs',
-            '1024-blocks'   : '5998736',
-            'Used'          : '491660',
-            'Available'     : '5507076',
-            'Capacity'      : '9%'
-        },
-    }
-    """
-    five_keys = ['Filesystem', '1024-blocks', 'Used', 'Available', 'Capacity']
-    return parse_df_lines(five_keys, context.content)
-=======
     context.content[0] = context.content[0].replace("Mounted on", "Mounted_on")
-    return parse_table(context.content)
->>>>>>> 652f700c
+    return parse_table(context.content)