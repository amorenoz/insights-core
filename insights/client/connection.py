"""
Module handling HTTP Requests and Connection Diagnostics
"""
from __future__ import print_function
from __future__ import absolute_import
import requests
import os
import six
import json
import logging
import platform
import xml.etree.ElementTree as ET
import warnings
import errno
# import io
from tempfile import TemporaryFile
# from datetime import datetime, timedelta
try:
    # python 2
    from urlparse import urlparse
    from urllib import quote
except ImportError:
    # python 3
    from urllib.parse import urlparse
    from urllib.parse import quote
from .utilities import (determine_hostname,
                        generate_machine_id,
                        write_unregistered_file,
                        write_registered_file)
from .cert_auth import rhsmCertificate
from .constants import InsightsConstants as constants
from .url_cache import URLCache
from insights import package_info
from insights.core.context import Context
from insights.parsers.os_release import OsRelease
from insights.parsers.redhat_release import RedhatRelease
from insights.util.canonical_facts import get_canonical_facts

warnings.simplefilter('ignore')
APP_NAME = constants.app_name
NETWORK = constants.custom_network_log_level
logger = logging.getLogger(__name__)

"""
urllib3's logging is chatty
"""
URLLIB3_LOGGER = logging.getLogger('urllib3.connectionpool')
URLLIB3_LOGGER.setLevel(logging.WARNING)
URLLIB3_LOGGER = logging.getLogger('requests.packages.urllib3.connectionpool')
URLLIB3_LOGGER.setLevel(logging.WARNING)

# TODO: Document this, or turn it into a real option
if os.environ.get('INSIGHTS_DEBUG_HTTP'):
    import httplib
    httplib.HTTPConnection.debuglevel = 1
    logging.basicConfig()
    logging.getLogger().setLevel(logging.DEBUG)
    requests_log = logging.getLogger("urllib3")
    requests_log.setLevel(logging.DEBUG)
    requests_log.propagate = True


class UnregisteredException(Exception):
    """
    Raised on HTTP 412 status
    """
    pass


class PayloadTooLargeException(Exception):
    """
    Raised on HTTP 413 status
    """
    pass


class InvalidContentTypeException(Exception):
    """
    Raised on HTTP 415 status
    """
    pass


class TimeoutException(RuntimeError):
    """
    Raised on connection timeout
    """
    pass


class InsightsConnection(object):

    """
    Helper class to manage details about the connection
    """

    def __init__(self, config):
        self.config = config
        self.username = self.config.username
        self.password = self.config.password

        # workaround while we support both legacy and plat APIs
        self.cert_verify = self.config.cert_verify
        if self.cert_verify is None:
            # if self.config.legacy_upload:
            self.cert_verify = os.path.join(
                constants.default_conf_dir,
                'cert-api.access.redhat.com.pem')
            # else:
            # self.cert_verify = True
        else:
            if isinstance(self.cert_verify, six.string_types):
                if self.cert_verify.lower() == 'false':
                    self.cert_verify = False
                elif self.cert_verify.lower() == 'true':
                    self.cert_verify = True

        protocol = "https://"
        insecure_connection = self.config.insecure_connection
        if insecure_connection:
            # This really should not be used.
            protocol = "http://"
            self.cert_verify = False

        self.auto_config = self.config.auto_config

        # workaround while we support both legacy and plat APIs
        # hack to "guess" the correct base URL if autoconfig off +
        #   no base_url in config
        if self.config.base_url is None:
            if self.config.legacy_upload:
                self.base_url = protocol + constants.legacy_base_url
            else:
                self.base_url = protocol + constants.base_url
        else:
            self.base_url = protocol + self.config.base_url
        # end hack. in the future, make cloud.redhat.com the default

        self.upload_url = self.config.upload_url
        if self.upload_url is None:
            if self.config.legacy_upload:
                self.upload_url = self.base_url + "/uploads"
            else:
                self.upload_url = self.base_url + '/ingress/v1/upload'

        self.api_url = self.base_url
        self.branch_info_url = self.config.branch_info_url
        if self.branch_info_url is None:
            # workaround for a workaround for a workaround
            base_url_base = self.base_url.split('/platform')[0]
            self.branch_info_url = base_url_base + '/v1/branch_info'
        self.authmethod = self.config.authmethod
        self.systemid = self.config.systemid or None
        self.get_proxies()
        self.session = self._init_session()

    def _init_session(self):
        """
        Set up the session, auth is handled here
        """
        session = requests.Session()
        session.headers = {'User-Agent': self.user_agent,
                           'Accept': 'application/json'}
        if self.systemid is not None:
            session.headers.update({'systemid': self.systemid})
        if self.authmethod == "BASIC":
            session.auth = (self.username, self.password)
        elif self.authmethod == "CERT":
            cert = rhsmCertificate.certpath()
            key = rhsmCertificate.keypath()
            if rhsmCertificate.exists():
                session.cert = (cert, key)
            else:
                logger.error('ERROR: Certificates not found.')
        session.verify = self.cert_verify
        session.proxies = self.proxies
        session.trust_env = False
        if self.proxy_auth:
            # HACKY
            try:
                # Need to make a request that will fail to get proxies set up
                logger.log(NETWORK, "GET %s", self.base_url)
                session.request(
                    "GET", self.base_url, timeout=self.config.http_timeout)
            except requests.ConnectionError:
                pass
            # Major hack, requests/urllib3 does not make access to
            # proxy_headers easy
            proxy_mgr = session.adapters['https://'].proxy_manager[self.proxies['https']]
            auth_map = {'Proxy-Authorization': self.proxy_auth}
            proxy_mgr.proxy_headers = auth_map
            proxy_mgr.connection_pool_kw['_proxy_headers'] = auth_map
            conns = proxy_mgr.pools._container
            for conn in conns:
                connection = conns[conn]
                connection.proxy_headers = auth_map
        return session

    def _http_request(self, req, url, method, **kwargs):
        '''
        Perform an HTTP request, net logging, and error handling

        Parameters
            req     - request callback from the session object, e.g. session.get
            url     - URL to perform the request against
            method  - HTTP method, used for logging
            kwargs  - Rest of the args to pass to the request function
        Returns
            HTTP response object on completion
        Side effects
            Calls handle_fail_rcs to handle messaging and exceptions for failure codes
            Raises RuntimeError on timeout or failure to connect
        '''
        try:
            logger.log(NETWORK, "%s %s", method, url)
            res = req(url, timeout=self.config.http_timeout, **kwargs)
            logger.log(NETWORK, "HTTP Status Code: %d", res.status_code)
            logger.log(NETWORK, "HTTP Status Text: %s", res.reason)
            logger.log(NETWORK, "HTTP Response Text: %s", res.text)
            res.raise_for_status()
            return res
        except requests.Timeout as e:
            logger.error(e)
            raise TimeoutException('Connection timed out.')
        except requests.ConnectionError as e:
            logger.error(e)
            raise RuntimeError('The Insights API could not be reached.')
        except requests.exceptions.HTTPError as e:
            logger.error(e)
            self.handle_fail_rcs(res)
            # python requests are falsy for failure codes, so this will work
            #   for both true/false checks and cases when attributes need
            #   to be accessed
            return res

    def get(self, url, **kwargs):
        return self._http_request(self.session.get, url, 'GET', **kwargs)

    def post(self, url, **kwargs):
        return self._http_request(self.session.post, url, 'POST', **kwargs)

    def put(self, url, **kwargs):
        return self._http_request(self.session.put, url, 'PUT', **kwargs)

    def patch(self, url, **kwargs):
        return self._http_request(self.session.patch, url, 'PATCH', **kwargs)

    def delete(self, url, **kwargs):
        return self._http_request(self.session.delete, url, 'DELETE', **kwargs)

    @property
    def user_agent(self):
        """
        Generates and returns a string suitable for use as a request user-agent
        """
        import pkg_resources
        core_version = "insights-core"
        pkg = pkg_resources.working_set.find(pkg_resources.Requirement.parse(core_version))
        if pkg is not None:
            core_version = "%s %s" % (pkg.project_name, pkg.version)
        else:
            core_version = "Core %s" % package_info["VERSION"]

        try:
            from insights_client import constants as insights_client_constants
            client_version = "insights-client/{0}".format(insights_client_constants.InsightsConstants.version)
        except ImportError:
            client_version = "insights-client"

        if os.path.isfile(constants.ppidfile):
            with open(constants.ppidfile, 'r') as f:
                parent_process = f.read()
        else:
            parent_process = "unknown"

        requests_version = None
        pkg = pkg_resources.working_set.find(pkg_resources.Requirement.parse("requests"))
        if pkg is not None:
            requests_version = "%s %s" % (pkg.project_name, pkg.version)

        python_version = "%s %s" % (platform.python_implementation(), platform.python_version())

        os_family = "Unknown"
        os_release = ""
        for p in ["/etc/os-release", "/etc/redhat-release"]:
            try:
                with open(p) as f:
                    data = f.readlines()

                ctx = Context(content=data, path=p, relative_path=p)
                if p == "/etc/os-release":
                    rls = OsRelease(ctx)
                    os_family = rls.data.get("NAME")
                    os_release = rls.data.get("VERSION_ID")
                elif p == "/etc/redhat-release":
                    rls = RedhatRelease(ctx)
                    os_family = rls.product
                    os_release = rls.version
                break
            except IOError:
                continue
            except Exception as e:
                logger.warning("Failed to detect OS version: %s", e)
        kernel_version = "%s %s" % (platform.system(), platform.release())

        ua = "{client_version} ({core_version}; {requests_version}) {os_family} {os_release} ({python_version}; {kernel_version}); {parent_process}".format(
            client_version=client_version,
            core_version=core_version,
            parent_process=parent_process,
            python_version=python_version,
            os_family=os_family,
            os_release=os_release,
            kernel_version=kernel_version,
            requests_version=requests_version,
        )

        return ua

    def get_proxies(self):
        """
        Determine proxy configuration
        """
        # Get proxy from ENV or Config
        proxies = None
        proxy_auth = None
        no_proxy = os.environ.get('NO_PROXY')
        logger.debug("NO PROXY: %s", no_proxy)

        # CONF PROXY TAKES PRECEDENCE OVER ENV PROXY
        conf_proxy = self.config.proxy
        if ((conf_proxy is not None and
             conf_proxy.lower() != 'None'.lower() and
             conf_proxy != "")):
            if '@' in conf_proxy:
                scheme = conf_proxy.split(':')[0] + '://'
                logger.debug("Proxy Scheme: %s", scheme)
                location = conf_proxy.split('@')[1]
                logger.debug("Proxy Location: %s", location)
                username = conf_proxy.split(
                    '@')[0].split(':')[1].replace('/', '')
                logger.debug("Proxy User: %s", username)
                password = conf_proxy.split('@')[0].split(':')[2]
                proxy_auth = requests.auth._basic_auth_str(username, password)
                conf_proxy = scheme + location
            logger.debug("CONF Proxy: %s", conf_proxy)
            proxies = {"https": conf_proxy}

        # HANDLE NO PROXY CONF PROXY EXCEPTION VERBIAGE
        if no_proxy and conf_proxy:
            logger.debug("You have environment variable NO_PROXY set "
                         "as well as 'proxy' set in your configuration file. "
                         "NO_PROXY environment variable will be ignored.")

        # IF NO CONF PROXY, GET ENV PROXY AND NO PROXY
        if proxies is None:
            env_proxy = os.environ.get('HTTPS_PROXY')
            if env_proxy:
                if '@' in env_proxy:
                    scheme = env_proxy.split(':')[0] + '://'
                    logger.debug("Proxy Scheme: %s", scheme)
                    location = env_proxy.split('@')[1]
                    logger.debug("Proxy Location: %s", location)
                    username = env_proxy.split('@')[0].split(':')[1].replace('/', '')
                    logger.debug("Proxy User: %s", username)
                    password = env_proxy.split('@')[0].split(':')[2]
                    proxy_auth = requests.auth._basic_auth_str(username, password)
                    env_proxy = scheme + location
                logger.debug("ENV Proxy: %s", env_proxy)
                proxies = {"https": env_proxy}
            if no_proxy:
                insights_service_host = urlparse(self.base_url).hostname
                logger.debug('Found NO_PROXY set. Checking NO_PROXY %s against base URL %s.', no_proxy, insights_service_host)
                for no_proxy_host in no_proxy.split(','):
                    logger.debug('Checking %s against %s', no_proxy_host, insights_service_host)
                    if no_proxy_host == '*':
                        proxies = None
                        proxy_auth = None
                        logger.debug('Found NO_PROXY asterisk(*) wildcard, disabling all proxies.')
                        break
                    elif no_proxy_host.startswith('.') or no_proxy_host.startswith('*'):
                        if insights_service_host.endswith(no_proxy_host.replace('*', '')):
                            proxies = None
                            proxy_auth = None
                            logger.debug('Found NO_PROXY range %s matching %s', no_proxy_host, insights_service_host)
                            break
                    elif no_proxy_host == insights_service_host:
                        proxies = None
                        proxy_auth = None
                        logger.debug('Found NO_PROXY %s exactly matching %s', no_proxy_host, insights_service_host)
                        break

        self.proxies = proxies
        self.proxy_auth = proxy_auth

    # -LEGACY-
    def _legacy_test_urls(self, url, method):
        """
        Send a request to test a URL (legacy version)

        Parameters
            url     - URL to send a test request to
            method  - HTTP method to use

        Returns
            True on success
            False on failure
        """
        # tell the api we're just testing the URL
        test_flag = {'test': 'test'}
        url = urlparse(url)
        test_url = url.scheme + "://" + url.netloc + url.path
        logger.log(NETWORK, "Testing: %s", test_url)
        if method is "POST":
            test_req = self.post(test_url, data=test_flag)
        elif method is "GET":
            test_req = self.get(test_url)
        if not test_req:
            logger.error("Could not successfully connect to: %s", test_url)
            return False
        logger.info("Successfully connected to: %s", test_url)
        return True

    def _test_urls(self, url, method):
        '''
        Send a request to test a URL

        Parameters
            url     - URL to send a test request to
            method  - HTTP method to use

        Returns
            True on success
            False on failure
        '''
        if self.config.legacy_upload:
            return self._legacy_test_urls(url, method)
        logger.log(NETWORK, 'Testing %s', url)
        if method is 'POST':
            test_tar = TemporaryFile(mode='rb', suffix='.tar.gz')
            test_files = {
                'file': ('test.tar.gz', test_tar, 'application/vnd.redhat.advisor.collection+tgz'),
                'metadata': '{\"test\": \"test\"}'
            }
            test_req = self.post(url, files=test_files)
        elif method is "GET":
            test_req = self.get(url)
        if not test_req:
            logger.error("Could not successfully connect to: %s", url)
            return False
        logger.info("Successfully connected to: %s", url)
        return True

    def test_connection(self):
        """
        Test connection to Red Hat Insights URLs

        Returns
            True on success
            False on failure
        """
        logger.debug("Proxy config: %s", self.proxies)
        logger.info("=== Begin Upload URL Connection Test ===")
        upload_success = self._test_urls(self.upload_url, "POST")
        logger.info("=== End Upload URL Connection Test: %s ===\n",
                    "SUCCESS" if upload_success else "FAILURE")
        logger.info("=== Begin API URL Connection Test ===")
        if self.config.legacy_upload:
            api_success = self._test_urls(self.base_url, "GET")
        else:
            api_success = self._test_urls(self.base_url + '/apicast-tests/ping', 'GET')
        logger.info("=== End API URL Connection Test: %s ===\n",
                    "SUCCESS" if api_success else "FAILURE")
        if upload_success and api_success:
            logger.info("Connectivity tests completed successfully")
            logger.info("See %s for more details.", self.config.logging_file)
            return True
        else:
            logger.info("Connectivity tests completed with some errors")
            logger.info("See %s for more details.", self.config.logging_file)
            return False

    def handle_fail_rcs(self, req):
        """
        Handle HTTP failure codes from the API and log debug information.

        Parameters:
            req - an HTTP request object

        Returns None

        Side effects
            Raises exceptions on 413, 415
        """

        # attempt to read the HTTP response JSON message
        # legacy, may be removed
        try:
            logger.log(NETWORK, "HTTP Response Message: %s", req.json()["message"])
        except (ValueError, LookupError) as e:
            logger.log(NETWORK, "No HTTP Response message present.")

        if req.status_code < requests.codes.bad:
            # you shouldn't even be here
            return
        if req.status_code == requests.codes.unauthorized:
            logger.error("Authorization Required.")
            logger.error("Please ensure correct credentials "
                         "in " + constants.default_conf_file)
        if req.status_code == requests.codes.payment:
            # failed registration because of entitlement limit hit
            logger.debug('Registration failed by 402 error.')
            try:
                logger.error(req.json()["message"])
            except (ValueError, LookupError) as e:
                logger.error("Got 402 but no message")
                logger.error("Error details: %s", str(e))
        if req.status_code == requests.codes.forbidden and self.auto_config:
            # Insights disabled in satellite
            rhsm_hostname = urlparse(self.base_url).hostname
            if (rhsm_hostname != 'subscription.rhn.redhat.com' and
               rhsm_hostname != 'subscription.rhsm.redhat.com'):
                logger.error('Please enable Insights on Satellite server '
                             '%s to continue.', rhsm_hostname)
        if req.status_code == requests.codes.precondition_failed:
            try:
                unreg_date = req.json()["unregistered_at"]
                logger.error(req.json()["message"])
                write_unregistered_file(unreg_date)
            except LookupError:
                unreg_date = "412, but no unreg_date or message"
            logger.error('System is unregistered. Run insights-client --register to register this system.')
            raise UnregisteredException
        if req.status_code == requests.codes.request_entity_too_large:
            logger.error('Archive is too large to upload.')
            # 413 is a hard stop for uploads, so raise an exception
            raise PayloadTooLargeException
        if req.status_code == requests.codes.unsupported_media_type:
            logger.error('Invalid content-type.')
            # 415 is a hard stop for uploads, so raise an exception
            raise InvalidContentTypeException

    def get_satellite5_info(self, branch_info):
        """
        Get remote_leaf for Satellite 5 Managed box
        """
        logger.debug(
            "Remote branch not -1 but remote leaf is -1, must be Satellite 5")
        if os.path.isfile('/etc/sysconfig/rhn/systemid'):
            logger.debug("Found systemid file")
            sat5_conf = ET.parse('/etc/sysconfig/rhn/systemid').getroot()
            leaf_id = None
            for member in sat5_conf.getiterator('member'):
                if member.find('name').text == 'system_id':
                    logger.debug("Found member 'system_id'")
                    leaf_id = member.find('value').find(
                        'string').text.split('ID-')[1]
                    logger.debug("Found leaf id: %s", leaf_id)
                    branch_info['remote_leaf'] = leaf_id
            if leaf_id is None:
                logger.error("Could not determine leaf_id!  Exiting!")
                return False

    def get_branch_info(self):
        """
        Retrieve branch_info from Satellite Server
        """
        # branch_info = None
        # if os.path.exists(constants.cached_branch_info):
        #     # use cached branch info file if less than 5 minutes old
        #     #  (failsafe, should be deleted at end of client run normally)
        #     logger.debug(u'Reading branch info from cached file.')
        #     ctime = datetime.utcfromtimestamp(
        #         os.path.getctime(constants.cached_branch_info))
        #     if datetime.utcnow() < (ctime + timedelta(minutes=5)):
        #         with io.open(constants.cached_branch_info, encoding='utf8', mode='r') as f:
        #             branch_info = json.load(f)
        #         return branch_info
        #     else:
        #         logger.debug(u'Cached branch info is older than 5 minutes.')

        logger.debug(u'Obtaining branch information from %s',
                     self.branch_info_url)
        response = self.get(self.branch_info_url)
        if not response:
            logger.debug("There was an error obtaining branch information.")
            logger.debug(u'Bad status from server: %s', response.status_code)
            logger.debug("Assuming default branch information %s" % constants.default_branch_info)
            return False

        branch_info = response.json()
        logger.debug(u'Branch information: %s', json.dumps(branch_info))

        # Determine if we are connected to Satellite 5
        if ((branch_info[u'remote_branch'] is not -1 and
             branch_info[u'remote_leaf'] is -1)):
            self.get_satellite5_info(branch_info)

        # logger.debug(u'Saving branch info to file.')
        # with io.open(constants.cached_branch_info, encoding='utf8', mode='w') as f:
        #     # json.dump is broke in py2 so use dumps
        #     bi_str = json.dumps(branch_info, ensure_ascii=False)
        #     f.write(bi_str)
        self.config.branch_info = branch_info
        return branch_info

    # -LEGACY-
    def create_system(self, new_machine_id=False):
        """
        Create the machine via the API
        """
        client_hostname = determine_hostname()
        machine_id = generate_machine_id(new_machine_id)

        branch_info = self.config.branch_info
        if not branch_info:
            return False

        remote_branch = branch_info['remote_branch']
        remote_leaf = branch_info['remote_leaf']

        data = {'machine_id': machine_id,
                'remote_branch': remote_branch,
                'remote_leaf': remote_leaf,
                'hostname': client_hostname}
        if self.config.display_name is not None:
            data['display_name'] = self.config.display_name
        data = json.dumps(data)
        post_system_url = self.api_url + '/v1/systems'
        return self.post(post_system_url,
                         headers={'Content-Type': 'application/json'},
                         data=data)

    # -LEGACY-
    def group_systems(self, group_name, systems):
        """
        Adds an array of systems to specified group

        Args:
            group_name: Display name of group
            systems: Array of {'machine_id': machine_id}
        """
        api_group_id = None
        headers = {'Content-Type': 'application/json'}
        group_path = self.api_url + '/v1/groups'
        group_get_path = group_path + ('?display_name=%s' % quote(group_name))

        get_group = self.get(group_get_path)
        if get_group.status_code == 200:
            api_group_id = get_group.json()['id']

        if get_group.status_code == 404:
            # Group does not exist, POST to create
            data = json.dumps({'display_name': group_name})
            post_group = self.post(group_path,
                                   headers=headers,
                                   data=data)
            if not post_group:
                return None
            api_group_id = post_group.json()['id']

        data = json.dumps(systems)
        self.put(group_path +
                 ('/%s/systems' % api_group_id),
                 headers=headers,
                 data=data)

    # -LEGACY-
    def do_group(self):
        """
        Do grouping on register
        """
        group_id = self.config.group
        systems = {'machine_id': generate_machine_id()}
        self.group_systems(group_id, systems)

    # -LEGACY-
    def _legacy_api_registration_check(self):
        '''
        Check registration status through API

        Returns:
            unreg_date if unregistered
            True if registered
            None is unregistered

            TODO: FIX THIS
        '''
        logger.debug('Checking registration status...')
        machine_id = generate_machine_id()
        url = self.api_url + '/v1/systems/' + machine_id
        res = self.get(url)

        if not res:
            if res.status_code != requests.codes.not_found:
                # non-404. consider this unreachable
                raise RuntimeError('Could not reach the Insights API.')
            return None

        try:
            sysdata = json.loads(res.content)
        except ValueError:
            # bad response, no json object
            # so behavior doesn't change too much, consider this "unreachable"
            raise RuntimeError('Could not reach the Insights API.')

        # check the 'unregistered_at' key of the response
        unreg_status = sysdata.get('unregistered_at', None)
        # set the global account number
        self.config.account_number = sysdata.get('account_number', 'undefined')

        if unreg_status:
            # machine has been unregistered, this is a timestamp
            return unreg_status
        else:
            # unregistered_at = null, means this machine IS registered
            return True

    def _fetch_system_by_machine_id(self):
        '''
        Get a system by machine ID
        Returns
            dict    system exists in inventory
            None    system does not exist in inventory
        '''
        machine_id = generate_machine_id()
        # [circus music]
        if self.config.legacy_upload:
            url = self.base_url + '/platform/inventory/v1/hosts?insights_id=' + machine_id
        else:
            url = self.base_url + '/inventory/v1/hosts?insights_id=' + machine_id
        res = self.get(url)
        if not res:
            return None
        try:
            res_json = json.loads(res.content)
        except ValueError as e:
            logger.error(e)
            logger.error('Could not parse response body.')
            return None
        if res_json['total'] == 0:
            logger.debug('No hosts found with machine ID: %s', machine_id)
            return None
        return res_json['results']

    def api_registration_check(self):
        '''
            Reach out to the inventory API to check
            whether a machine exists.

            Returns
                True    system exists in inventory
                False   system does not exist in inventory
        '''
        if self.config.legacy_upload:
            return self._legacy_api_registration_check()

        logger.debug('Checking registration status...')
        results = self._fetch_system_by_machine_id()
        if not results:
            return False

        logger.debug('System found.')
        logger.debug('Machine ID: %s', results[0]['insights_id'])
        logger.debug('Inventory ID: %s', results[0]['id'])
        return True

    # -LEGACY-
    def _legacy_unregister(self):
        """
        Unregister this system from the insights service
        """
        machine_id = generate_machine_id()
        logger.debug("Unregistering %s", machine_id)
        url = self.api_url + "/v1/systems/" + machine_id
        if not self.delete(url):
            logger.error("Could not unregister this system")
            return False
        logger.info(
            "Successfully unregistered from the Red Hat Insights Service")
        return True

    def unregister(self):
        """
        Unregister this system from the insights service
        """
        if self.config.legacy_upload:
            return self._legacy_unregister()

        # TODO: cache the inventory ID from the initial registration check
        #   so we don't have to get it again here
        results = self._fetch_system_by_machine_id()
<<<<<<< HEAD
        logger.debug("Unregistering host...")
        url = self.api_url + "/inventory/v1/hosts/" + results[0]['id']
        if not self.delete(url):
=======
        if not results:
            logger.info('This host could not be found.')
            return False
        try:
            logger.debug("Unregistering host...")
            url = self.api_url + "/inventory/v1/hosts/" + results[0]['id']
            logger.log(NETWORK, "DELETE %s", url)
            response = self.session.delete(url)
            response.raise_for_status()
            logger.info(
                "Successfully unregistered from the Red Hat Insights Service")
            return True
        except (requests.ConnectionError, requests.Timeout, requests.HTTPError) as e:
            logger.debug(e)
>>>>>>> c39f9494
            logger.error("Could not unregister this system")
            return False
        logger.info(
            "Successfully unregistered from the Red Hat Insights Service")
        return True

    # -LEGACY-
    def register(self):
        """
        Register this machine
        """
        client_hostname = determine_hostname()
        # This will undo a blacklist
        logger.debug("API: Create system")
        system = self.create_system(new_machine_id=False)
        if system is None:
            return ('Could not reach the Insights service to register.', '', '', '')

        # If we get a 409, we know we need to generate a new machine-id
        if system.status_code == 409:
            system = self.create_system(new_machine_id=True)

        logger.debug("System: %s", system.json())

        message = system.headers.get("x-rh-message", "")

        # Do grouping
        if self.config.group is not None:
            self.do_group()

        # Display registration success messasge to STDOUT and logs
        if system.status_code == 201:
            try:
                system_json = system.json()
                machine_id = system_json["machine_id"]
                account_number = system_json["account_number"]
                logger.info("You successfully registered %s to account %s." % (machine_id, account_number))
            except:
                logger.debug('Received invalid JSON on system registration.')
                logger.debug('API still indicates valid registration with 201 status code.')
                logger.debug(system)
                logger.debug(system.json())

        if self.config.group is not None:
            return (message, client_hostname, self.config.group, self.config.display_name)
        elif self.config.display_name is not None:
            return (message, client_hostname, "None", self.config.display_name)
        else:
            return (message, client_hostname, "None", "")

    # -LEGACY-
    def _legacy_upload_archive(self, data_collected, duration):
        '''
        Do an HTTPS upload of the archive
        '''
        file_name = os.path.basename(data_collected)
        try:
            from insights.contrib import magic
            m = magic.open(magic.MAGIC_MIME)
            m.load()
            mime_type = m.file(data_collected)
        except ImportError:
            magic = None
            logger.debug('python-magic not installed, using backup function...')
            from .utilities import magic_plan_b
            mime_type = magic_plan_b(data_collected)

        files = {
            'file': (file_name, open(data_collected, 'rb'), mime_type)}

        upload_url = self.upload_url + '/' + generate_machine_id()
        logger.debug("Uploading %s to %s", data_collected, upload_url)
        headers = {'x-rh-collection-time': str(duration)}

        upload = self.post(upload_url, files=files, headers=headers)

        if not upload:
            logger.error("Upload archive failed with status code  %s", upload.status_code)
            return upload

        the_json = json.loads(upload.text)
        try:
            self.config.account_number = the_json["upload"]["account_number"]
        except:
            self.config.account_number = None
        logger.debug("Upload duration: %s", upload.elapsed)
        return upload

    def upload_archive(self, data_collected, content_type, duration=None):
        """
        Do an HTTPS Upload of the archive
        """
        if self.config.legacy_upload:
            return self._legacy_upload_archive(data_collected, duration)
        file_name = os.path.basename(data_collected)
        upload_url = self.upload_url
        c_facts = {}

        try:
            c_facts = get_canonical_facts()
        except Exception as e:
            logger.debug('Error getting canonical facts: %s', e)
        if self.config.display_name:
            # add display_name to canonical facts
            c_facts['display_name'] = self.config.display_name
        if self.config.branch_info:
            c_facts["branch_info"] = self.config.branch_info
            c_facts["satellite_id"] = self.config.branch_info["remote_leaf"]
        c_facts = json.dumps(c_facts)
        logger.debug('Canonical facts collected:\n%s', c_facts)

        files = {
            'file': (file_name, open(data_collected, 'rb'), content_type),
            'metadata': c_facts
        }
        logger.debug("Uploading %s to %s", data_collected, upload_url)

        upload = self.post(upload_url, files=files, headers={})
        logger.debug('Request ID: %s', upload.headers.get('x-rh-insights-request-id', None))

        if not upload:
            logger.debug(
                "Upload archive failed with status code %s",
                upload.status_code)
            return upload

        # no json response from platorm 2xx
        logger.debug(upload.text)
        # upload = registration on platform
        try:
            write_registered_file()
        except OSError as e:
            if e.errno == errno.EACCES and os.getuid() != 0:
                # if permissions error as non-root, ignore
                pass
            else:
                logger.error('Could not update local registration record: %s', str(e))
        logger.debug("Upload duration: %s", upload.elapsed)
        return upload

    # -LEGACY-
    def _legacy_set_display_name(self, display_name):
        '''
        Set display name of a system independently of upload (legacy version)

        Parameters
            display_name - display name to set for this system

        Returns
            True on success
            False on failure
        '''
        machine_id = generate_machine_id()
        url = self.api_url + '/v1/systems/' + machine_id
        res = self.session.get(url)

        if not res:
            logger.error('Could not fetch system profile.')
            return False

        old_display_name = json.loads(res.text).get('display_name', None)
        if display_name == old_display_name:
            logger.debug('Display name unchanged: %s', old_display_name)
            return True

        res = self.put(url,
                       headers={'Content-Type': 'application/json'},
                       data=json.dumps({'display_name': display_name}))

        if not res:
            logger.error('Unable to set display name.')
            if res.status_code == requests.codes.not_found:
                logger.error('System not found. '
                             'Please run insights-client --register.')
                return False

        logger.info('System display name changed from %s to %s',
                    old_display_name,
                    display_name)
        return True

    def set_display_name(self, display_name):
        '''
        Set display name of a system independently of upload.

        Parameters
            display_name - display name to set for this system

        Returns
            True on success
            False on failure
        '''
        if self.config.legacy_upload:
            return self._legacy_set_display_name(display_name)
        system = self._fetch_system_by_machine_id()
        if not system:
            logger.error('Could not fetch system profile.')
            return False
        inventory_id = system[0]['id']
        req_url = self.base_url + '/inventory/v1/hosts/' + inventory_id
        if not self.patch(req_url, json={'display_name': display_name}):
            logger.error('Could not update display name.')
            return False
        logger.info('Display name updated to ' + display_name + '.')
        return True

    def get_diagnosis(self, remediation_id=None):
        '''
        Reach out to the platform and fetch a diagnosis.
        Spirtual successor to --to-json from the old client.

        Parameters
            remediation_id - Optional.

        Returns
            Dict of returned data on success
            None on failure
        '''
        # this uses machine id as identifier instead of inventory id
        diag_url = self.base_url + '/remediations/v1/diagnosis/' + generate_machine_id()
        params = {}
        if remediation_id:
            # validate this?
            params['remediation'] = remediation_id
        res = self.get(diag_url, params=params)
        if not res:
            # consider logging the HTTP response text to ERROR
            logger.error('Unable to get diagnosis data.')
            return None
        return res.json()

    def _get(self, url):
        '''
            Submits a GET request to @url, caching the result, and returning
            the response body, if any. It makes the response status code opaque
            to the caller.

            Returns: bytes
        '''
        cache = URLCache("/var/cache/insights/cache.dat")

        headers = {}
        item = cache.get(url)
        if item is not None:
            headers["If-None-Match"] = item.etag

        res = self.get(url, headers=headers)

        if res.status_code in [requests.codes.OK, requests.codes.NOT_MODIFIED]:
            if res.status_code == requests.codes.OK:
                if "ETag" in res.headers and len(res.content) > 0:
                    cache.set(url, res.headers["ETag"], res.content)
                    cache.save()
            item = cache.get(url)
            if item is None:
                return res.content
            else:
                return item.content
        else:
            return None

    def get_advisor_report(self):
        '''
            Retrieve advisor report
        '''
        url = self.base_url + "/inventory/v1/hosts?insights_id=%s" % generate_machine_id()
        content = self._get(url)
        if content is None:
            return None

        host_details = json.loads(content)
        if host_details["total"] < 1:
            raise Exception("Error: failed to find host with matching machine-id. Run insights-client --status to check registration status")
        if host_details["total"] > 1:
            raise Exception("Error: multiple hosts detected (insights_id = %s)" % generate_machine_id())

        if not os.path.exists("/var/lib/insights"):
            os.makedirs("/var/lib/insights", mode=0o755)

        with open("/var/lib/insights/host-details.json", mode="w+b") as f:
            f.write(content)
            logger.debug("Wrote \"/var/lib/insights/host-details.json\"")

        host_id = host_details["results"][0]["id"]
        url = self.base_url + "/insights/v1/system/%s/reports/" % host_id
        content = self._get(url)
        if content is None:
            return None

        with open("/var/lib/insights/insights-details.json", mode="w+b") as f:
            f.write(content)
            logger.debug("Wrote \"/var/lib/insights/insights-details.json\"")

        return json.loads(content)


if __name__ == '__main__':
    from insights.client import InsightsClient
    from insights.client.config import InsightsConfig
    conf = InsightsConfig(net_debug=False, legacy_upload=False).load_all()
    InsightsClient(conf).set_up_logging()
    c = InsightsConnection(conf)
    # c._init_session()
    c.upload_archive('test.tar.gz', 'insights.client.placeholder')

    # print(c._fetch_system_by_machine_id())<|MERGE_RESOLUTION|>--- conflicted
+++ resolved
@@ -789,26 +789,12 @@
         # TODO: cache the inventory ID from the initial registration check
         #   so we don't have to get it again here
         results = self._fetch_system_by_machine_id()
-<<<<<<< HEAD
+        if not results:
+            logger.info('This host could not be found.')
+            return False
         logger.debug("Unregistering host...")
         url = self.api_url + "/inventory/v1/hosts/" + results[0]['id']
         if not self.delete(url):
-=======
-        if not results:
-            logger.info('This host could not be found.')
-            return False
-        try:
-            logger.debug("Unregistering host...")
-            url = self.api_url + "/inventory/v1/hosts/" + results[0]['id']
-            logger.log(NETWORK, "DELETE %s", url)
-            response = self.session.delete(url)
-            response.raise_for_status()
-            logger.info(
-                "Successfully unregistered from the Red Hat Insights Service")
-            return True
-        except (requests.ConnectionError, requests.Timeout, requests.HTTPError) as e:
-            logger.debug(e)
->>>>>>> c39f9494
             logger.error("Could not unregister this system")
             return False
         logger.info(
